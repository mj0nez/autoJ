# @ File(label='Choose a directory', style='directory') import_dir
# @ String(label='File types', value='tif;png') file_types
# @ String(label='Filter Images', value='GFP') filters_measure
# @ String(label='Filter Originals', value='GFP') filters_original
# @ Boolean(label='allow Originals', value=True) allow_orig
# @ Integer(label='Measurements / Image', value=2) measurements
# @ Boolean(label='Export Results', value=False) do_export

"""autoJ - ROI measurement in an image set

A Jython based script to automate ROI measurement for a set of images with Fiji.
Users choose a directory containing the images as well as optional arguments
like file types or key words for filtering. After that the first image is opened
and a the user selects a ROI to measure and the script proceeds with an user
dialog. This process is repeated for n measurements, defined in the first
window and all filter matching images.

If you are working with preprocessed files, a further dialog option enables
users to automatically open a corresponding original during measurements,
presuming that both sets follow the same naming scheme.

----------

Please refer to the README to check requirements, instructions and usage
options.

----------

## License & copyright

Copyright (C) 2021  mj0nez <br>Licensed under [GPL-3.0 License
](LICENSE.md)

This program is free software: you can redistribute it and/or modify
it under the terms of the GNU General Public License as published by
the Free Software Foundation, either version 3 of the License, or
any later version.

This program is distributed in the hope that it will be useful,
but WITHOUT ANY WARRANTY; without even the implied warranty of
MERCHANTABILITY or FITNESS FOR A PARTICULAR PURPOSE.  See the
GNU General Public License for more details.

You should have received a copy of the GNU General Public License
along with this program.  If not, see https://www.gnu.org/licenses/lgpl-3.0.
"""

# TODO:
#  - add csv export via results:
#  https://syn.mrc-lmb.cam.ac.uk/acardona/fiji-tutorial/#measurements-results-table

import os
# java imports
from java.io import File
from javax.swing import JFrame, JButton, JOptionPane
from java.awt.event import ActionListener
# ImageJ imports
from ij import IJ, WindowManager as WM
from ij.gui import GenericDialog, WaitForUserDialog


def filter_directory(path, file_type=None, name_filter=None):
    """Creates a list of all criteria matching files in the given folder.

    :param path:        The path from were to open the images.
                        String and java.io.File are allowed.
    :param file_type:   Only accept files with the given extension
                        (default: None).
    :param name_filter: Only accept files that contain the given string
                        (default: None).
    """
    # string and strip user inputs
    file_type = split_string(file_type)
    name_filter = split_string(name_filter)

    # Converting a File object to a string.
    if isinstance(path, File):
        path = path.getAbsolutePath()

    def check_type(string):
        """This function is used to check the file type.
        It is possible to use a single string or a list/tuple of strings as
        filter. This function can access the variables of the surrounding
        function.
        :param string: The filename to perform the check on.
        """
        if file_type:
            # The first branch is used if file_type is a list or a tuple.
            if isinstance(file_type, (list, tuple)):
                for file_type_ in file_type:
                    if string.endswith(file_type_):
                        # Exit the function with True.
                        return True
                    else:
                        # Next iteration of the for loop.
                        continue
            # The second branch is used if file_type is a string.
            elif isinstance(file_type, string):
                if string.endswith(file_type):
                    return True
                else:
                    return False
            return False
        # Accept all files if file_type is None.
        else:
            return True

    def check_filter(string):
        """This function is used to check for a given filter.
        It is possible to use a single string or a list/tuple of strings as filter.
        This function can access the variables of the surrounding function.
        :param string: The filename to perform the filtering on.
        """
        if name_filter:
            # The first branch is used if name_filter is a list or a tuple.
            if isinstance(name_filter, (list, tuple)):
                for name_filter_ in name_filter:
                    if name_filter_ in string:
                        # Exit the function with True.
                        return True
                    else:
                        # Next iteration of the for loop.
                        continue
            # The second branch is used if name_filter is a string.
            elif isinstance(name_filter, string):
                if name_filter in string:
                    return True
                else:
                    return False
            return False
        else:
            # Accept all files if name_filter is None.
            return True

    # We collect all files to open in a list.
    path_to_images = []
    # Replacing some abbreviations (e.g. $HOME on Linux).
    path = os.path.expanduser(path)
    path = os.path.expandvars(path)

    # Each iteration of the for loop processes a different directory.
    for directory, dir_names, file_names in os.walk(path):
        # We are only interested in files.
        for file_name in file_names:
            # add full path to list only for matching files
            if check_type(file_name) and check_filter(file_name):
                full_path = os.path.join(directory, file_name)
                path_to_images.append(full_path)
    return path_to_images


def split_string(input_string):
    """Split a string separated by ; to a list and strip it
    """
    string_splitted = input_string.split(';')
    # Remove whitespace at the beginning and end of each string
    strings_striped = [string.strip() for string in string_splitted]
    return strings_striped


def let_user_select_ROI_and_measure(measure_i):

    img_ref = WM.getCurrentImage()      # save reference before user choice

    frame_title = "Proceed...?"         # plugin holds loop until on-click
    frame_text  = "Select ROI or skip image by closing it and click OK"
    WaitForUserDialog(frame_title, frame_text).show()

    if WM.getCurrentImage():
        # only if image is open
        IJ.run(img_ref, "Measure", "")
    elif img_ref:
        print('Skipped measure %s of: %s' % (str(measure_i+1), img_ref))
    else:
        print('Skipped measure %s of: s.a.' % str(measure_i + 1))


def open_image(file_path):
    # IJ.openImage() returns an ImagePlus object or None.
    imp = IJ.openImage(file_path)
    return imp if imp else None     # an object equals true


class ButtonClick(ActionListener):
    """Class which unique function is to handle the button clicks
    For accessibility this class is defined in the same file. It handles the
    onclick event of a simple java window, to open the original image of a
    preprocessed image to simplify access during execution.
    """
    # init properties
    original_path   = None      # path to an image
    original_handle = None      # handle of an image
    opened          = False     # boolean allows closing of original

    def set_original(self, orig):
        """saves handle of an image instance

        :param orig:    handle of image: ImagePlus object
        :return:        None
        """
        self.original_path  = orig      # to pass arguments to actionPerformed
        self.opened         = False     # to avoid closing a not show image

    def actionPerformed(self, event):
        """Implementation of custom on-click event
        onclick action, implements abstract method 'actionPerformed' from
        java.awt.event.ActionListener'

        :param event:   argument of super method
        :return:        None
        """
        if self.opened:                 # opens only one image instance
            return

        self.original_handle = open_image(self.original_path)
        if not self.original_handle:
            print("Couldn't create an ImagePlus object from:",
                  str(self.original_path))
            return

        self.original_handle.show()
        self.opened = True              # allows closing before advancing


def print_console_notes():
    """Display notes on usage to console
    """
    line        = "_"*114
    greet       = "PLEASE NOTE:"
    execution   = "-> Execution Kill is blocked. Click OK and then Hold ESC" \
                  " to manually exit script...  <-"
    skip_img    = "If you wish to skip an image just close it and proceed " \
                  "with 'OK' to the next one.\nIn this case no measurement is" \
                  " taken. If you proceed without closing, the whole image is" \
                  " measured. "
    back_to_img = "In case you wish to return to it later:\nCopy the file " \
                  "name from the console, rerun the script and paste it into " \
                  "the filter dialog. "
    print('\n\n'.join(
                [line,
                 greet, execution, skip_img, back_to_img,
                 line]))


def print_filter_error(file_types, filters):
    """Prints custom error massage for filter with user inputs
    """
    print('No matches for [%s] and [%s] in directory.'
          '\nPlease check input arguments.'
          % (file_types, filters))


def run_script():
    """ Main procedure of autoJ

    :return: boolean    True if successful, False if execution failed
    """

    """ Filtering and creation of additional ui elements 
    """
    path_list_images = filter_directory(import_dir,
                                        file_types,
                                        filters_measure)

    if not path_list_images:
        print_filter_error(file_types,
                           filters_measure)
        return False                            # exit without matching images

    if allow_orig:                              # do the same for originals
        path_list_originals = filter_directory(import_dir,
                                               file_types,
                                               filters_original)
        if not path_list_originals:
            print_filter_error(file_types,
                               filters_original)
            return False

        frame           = JFrame("Open Original Image",
                                 visible=True, size=(500, 125))
        button          = JButton("Open Original")
        button_event    = ButtonClick()

        button.addActionListener(button_event)
        frame.getContentPane().add(button)
        frame.pack()                            # created UI elements
    else:
        # has no effect, but avoids referencing before assignment
        path_list_originals = path_list_images

    print_console_notes()

    """ Execution loop
    """
    for image_path, original_path in zip(path_list_images, path_list_originals):

        image = open_image(image_path)

        if not image:
            print('Could not create an ImagePlus object from: %s'
                  % str(image_path))
            return False

        image.show()                                    # for ROI selection

        if allow_orig:
            button_event.set_original(original_path)    # allows opening

        for i in range(measurements):
            let_user_select_ROI_and_measure(i)

        image.close()                                   # close before next
        if allow_orig and button_event.opened:
            button_event.original_handle.close()

    """ Post processing - export and UI disposal
    """
    if do_export:
        print('here comes the export')
    if allow_orig:
        frame.dispose()

    return True


if __name__ in ['__builtin__', '__main__']:
    val = run_script()
<<<<<<< HEAD

    msg_done    = '\n...finished autoJ.'
    msg_cancel  = '\n...Script was cancelled.'
    msg = msg_done if val else msg_cancel
    print(msg)
=======
    if val:
        print('\n...finished autoJ.')
    else:
        print('\n...script was cancelled.')
>>>>>>> fa8f0cf6
<|MERGE_RESOLUTION|>--- conflicted
+++ resolved
@@ -325,15 +325,8 @@
 
 if __name__ in ['__builtin__', '__main__']:
     val = run_script()
-<<<<<<< HEAD
 
     msg_done    = '\n...finished autoJ.'
     msg_cancel  = '\n...Script was cancelled.'
     msg = msg_done if val else msg_cancel
-    print(msg)
-=======
-    if val:
-        print('\n...finished autoJ.')
-    else:
-        print('\n...script was cancelled.')
->>>>>>> fa8f0cf6
+    print(msg)